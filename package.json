--- conflicted
+++ resolved
@@ -12,14 +12,9 @@
   "dependencies": {
     "@types/revalidator": "^0.3.8",
     "clone": "^2.1.2",
-<<<<<<< HEAD
-    "dotenv": "^16.0.3",
-    "neo4j-driver": "^5.9.0",
     "reflect-metadata": "^0.1.13",
-=======
     "dotenv": "^16.3.1",
     "neo4j-driver": "^5.11.0",
->>>>>>> 35a23927
     "revalidator": "^0.3.1",
     "uuid": "^9.0.0"
   },
